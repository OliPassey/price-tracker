--- conflicted
+++ resolved
@@ -22,7 +22,6 @@
         self._config_error = None
         self._config = self._load_config()
         self._apply_env_overrides()
-<<<<<<< HEAD
     
     def _get_default_config(self) -> Dict[str, Any]:
         """Return a minimal default configuration."""
@@ -57,8 +56,6 @@
             },
             "sites": {}
         }
-=======
->>>>>>> 4f196893
     
     def _load_config(self) -> Dict[str, Any]:
         """Load configuration from JSON file with fallback to defaults."""
